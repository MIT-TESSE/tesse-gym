--- conflicted
+++ resolved
@@ -22,17 +22,10 @@
 from setuptools import setup, find_packages
 
 setup(
-<<<<<<< HEAD
-    name='tesse_gym',
-    version='0.1.2+snapshot',
-    description='TESSE OpenAI Gym python interface',
-    packages=find_packages('src'),
-=======
     name="tesse_gym",
     version="0.1.3+snapshot",
     description="TESSE OpenAI Gym python interface",
     packages=find_packages("src"),
->>>>>>> aac3c7b0
     # tell setuptools that all packages will be under the 'src' directory
     # and nowhere else
     python_requires=">=3.7",
